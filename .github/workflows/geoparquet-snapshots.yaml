--- conflicted
+++ resolved
@@ -99,13 +99,8 @@
         run: |
           PBF="planet-${TAG}.osm.pbf"
           OUT_DIR="ohsome-${TAG}"
-<<<<<<< HEAD
           time java -Xmx32g -jar "${{ env.OHSOME_JAR_PATH }}" contributions \
                --pbf "$PBF" --output "$OUT_DIR" --overwrite
-=======
-          time java -Xmx32g -jar "$JAR_PATH" contributions \
-               --pbf "$PBF" --parallel=$(nproc) --output "$OUT_DIR" --overwrite
->>>>>>> 5ffd2af1
           
           # list everything just produced
           echo "::group::Produced files"
